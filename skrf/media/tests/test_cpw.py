import unittest
import os
import numpy as npy

from skrf.media import CPW
from skrf.network import Network
from skrf.frequency import Frequency
import skrf as rf
from numpy.testing import assert_array_almost_equal, assert_allclose, run_module_suite
from matplotlib import pyplot as plt
import pytest

rf.stylely()


class CPWTestCase(unittest.TestCase):
    def setUp(self):
        self.data_dir_qucs = os.path.join(
            os.path.dirname(os.path.abspath(__file__)),
            'qucs_prj')
        self.data_dir_ads = os.path.join(
            os.path.dirname(os.path.abspath(__file__)),
            'ads')

        fname = os.path.join(self.data_dir_qucs, 'cpw.s2p')
        self.qucs_ntwk = rf.Network(fname)

        # create various examples
        self.freq = rf.Frequency(start=1, stop=20, npoints=21, unit='GHz')
        # infinite quarz substrate, infinitely thin metal
        self.cpw1 = CPW(frequency=self.freq, w=40e-6, s=20e-6, h = 100e-3, ep_r=3.78)
        # infinite GaAs substrate, infinitely thin metal
        self.cpw2 = CPW(frequency=self.freq, w=75e-6, s=50e-6, h = 100e-3, ep_r=12.9)

        # coplanar on FR-4 printed circuit board without conductor backing
        # with zero thickness strip
        self.cpw4 = CPW(frequency = self.freq, w = 3.0e-3, s = 0.3e-3,
                        t = None, ep_r = 4.5, rho = None,  z0_port = 50.)
        self.cpw5 = CPW(frequency = self.freq, w = 3.0e-3, s = 0.3e-3,
<<<<<<< HEAD
                        t = 0., ep_r = 4.5, rho = None, z0_port = 50.)
        
=======
                        t = 0., ep_r = 4.5, rho = None, z0 = 50.)

>>>>>>> f9928fec
        # more newtorks to test against Qucs with air or metal backing
        self.ref_qucs = [
            {'has_metal_backside': True, 'w': 1.6e-3, 's': 0.3e-3, 't': 35e-6,
             'h': 1.55e-3, 'color': 'b',
             'n': rf.Network(os.path.join(self.data_dir_qucs,
             'cpw,t=35um,w=1.6mm,s=0.3mm,l=25mm,backside=metal.s2p'))},
            {'has_metal_backside': False, 'w': 3.0e-3, 's': 0.3e-3, 't': 35e-6,
             'h': 1.55e-3, 'color': 'g',
             'n': rf.Network(os.path.join(self.data_dir_qucs,
             'cpw,t=35um,w=3mm,s=0.3mm,l=25mm,backside=air.s2p'))},
            {'has_metal_backside': False, 'w': 3.0e-3, 's': 0.3e-3, 't': 0,
              'h': 100e-3, 'color': 'r',
              'n': rf.Network(os.path.join(self.data_dir_qucs,
              'cpw,t=0,h=100mm,w=3mm,s=0.3mm,l=25mm,backside=air.s2p'))},
            ]

        self.ref_ads = [
            {'has_metal_backside': False, 'w': 3.0e-3, 's': 0.3e-3, 't': 0.,
              'h': 1.55e-3, 'color': 'C0',
              'n': rf.Network(os.path.join(self.data_dir_ads,
                            'cpw,t=0um.s2p'))},
            {'has_metal_backside': True, 'w': 1.6e-3, 's': 0.3e-3, 't': 0.,
              'h': 1.55e-3, 'color': 'C1',
              'n': rf.Network(os.path.join(self.data_dir_ads,
                            'cpwg,t=0um.s2p'))},
            ]

        # these would fail comparison because ADS use another strip thickness
        # correction. Kept for reference in case of future work.
        self.ref_ads_failling = [
            {'has_metal_backside': False, 'w': 3.0e-3, 's': 0.3e-3, 't': 35e-6,
             'h': 1.55e-3, 'color': 'C2',
             'n': rf.Network(os.path.join(self.data_dir_ads,
                           'cpw,t=35um.s2p'))},
            {'has_metal_backside': True, 'w': 1.6e-3, 's': 0.3e-3, 't': 35e-6,
             'h': 1.55e-3, 'color': 'C3',
             'n': rf.Network(os.path.join(self.data_dir_ads,
                           'cpwg,t=35um.s2p'))},
            ]

        # default parameter set for tests
        self.verbose = False # output comparison plots if True
        self.l    = 25e-3
        self.ep_r = 4.5
        self.tand = 0.018
        self.rho  = 1.7e-8

    def test_qucs_network(self):
        """
        Test against the Qucs project results
        """
        if self.verbose:
            fig, axs = plt.subplots(2, 2, figsize = (8,6))
            fig.suptitle('qucs/skrf')
            fig2, axs2 = plt.subplots(2, 2, figsize = (8,6))
            fig2.suptitle('qucs/skrf residuals')
            fig3, ax3 = plt.subplots(1, 1, figsize = (8,3))

        limit = 2e-3

        for ref in self.ref_qucs:
            cpw = CPW(frequency = ref['n'].frequency, z0_port = 50.,
                            w = ref['w'], s = ref['s'], t = ref['t'],
                            h = ref['h'],
                            has_metal_backside = ref['has_metal_backside'],
                            ep_r = self.ep_r, rho = self.rho,
                            tand = self.tand,
                            compatibility_mode = 'qucs',
                            diel = 'frequencyinvariant')
            line = cpw.line(d=self.l, unit='m')
            line.name = '`Media.CPW` skrf,qucs'

            # residuals
            res = line - ref['n']

            # test if within limit
            self.assertTrue(npy.all(npy.abs(res.s) < limit))

            if self.verbose:
                ax3.plot(npy.abs(res.s[0,0]))
                ax3.plot(npy.abs(res.s[0,1]))
                ax3.plot(npy.abs(res.s[1,0]))
                ax3.plot(npy.abs(res.s[1,1]))
                res = line / ref['n']
                res.name = 'residuals ' + ref['n'].name
                line.plot_s_db(0, 0, ax = axs[0, 0], color = ref['color'],
                               linestyle = 'none', marker = 'x')
                ref['n'].plot_s_db(0, 0, ax = axs[0, 0], color = ref['color'])
                res.plot_s_db(0, 0, ax = axs2[0, 0], linestyle = 'dashed',
                              color = ref['color'])

                line.plot_s_deg(0, 0, ax = axs[0, 1], color = ref['color'],
                               linestyle = 'none', marker = 'x')
                ref['n'].plot_s_deg(0, 0, ax = axs[0, 1], color = ref['color'])
                res.plot_s_deg(0, 0, ax = axs2[0, 1], linestyle = 'dashed',
                              color = ref['color'])

                line.plot_s_db(1, 0, ax = axs[1, 0], color = ref['color'],
                               linestyle = 'none', marker = 'x')
                ref['n'].plot_s_db(1, 0, ax = axs[1, 0], color = ref['color'])
                res.plot_s_db(1, 0, ax = axs2[1, 0], linestyle = 'dashed',
                              color = ref['color'])

                line.plot_s_deg(1, 0, ax = axs[1, 1], color = ref['color'],
                               linestyle = 'none', marker = 'x')
                ref['n'].plot_s_deg(1, 0, ax = axs[1, 1], color = ref['color'])
                res.plot_s_deg(1, 0, ax = axs2[1, 1], linestyle = 'dashed',
                              color = ref['color'])


        if self.verbose:
            axs[1, 0].legend(prop={'size': 6})
            axs[0, 0].get_legend().remove()
            axs[0, 1].get_legend().remove()
            axs[1, 1].get_legend().remove()
            fig.tight_layout()

            axs2[1, 0].legend(prop={'size': 6})
            axs2[0, 0].get_legend().remove()
            axs2[0, 1].get_legend().remove()
            axs2[1, 1].get_legend().remove()
            fig2.tight_layout()

    def test_ads_network(self):
        """
        Test against the ADS simulator results
        """
        if self.verbose:
            fig, axs = plt.subplots(2, 2, figsize = (8,6))
            fig.suptitle('ads/skrf')
            fig2, axs2 = plt.subplots(2, 2, figsize = (8,6))
            fig2.suptitle('ads/skrf residuals')
            fig3, ax3 = plt.subplots(1, 1, figsize = (8,3))

        limit = 1e-3

        for ref in self.ref_ads:
            cpw = CPW(frequency = ref['n'].frequency, z0_port = 50.,
                            w = ref['w'], s = ref['s'], t = ref['t'],
                            h = ref['h'],
                            has_metal_backside = ref['has_metal_backside'],
                            ep_r = self.ep_r, rho = self.rho,
                            tand = self.tand,
                            compatibility_mode = 'ads',
                            diel = 'djordjevicsvensson')
            line = cpw.line(d=self.l, unit='m')
            line.name = '`Media.CPW` skrf,ads'

            # residuals
            res = line - ref['n']

            # test if within limit
            self.assertTrue(npy.all(npy.abs(res.s) < limit))

            if self.verbose:
                ax3.plot(npy.abs(res.s[0,0]))
                ax3.plot(npy.abs(res.s[0,1]))
                ax3.plot(npy.abs(res.s[1,0]))
                ax3.plot(npy.abs(res.s[1,1]))
                res = line / ref['n']
                res.name = 'residuals ' + ref['n'].name
                line.plot_s_db(0, 0, ax = axs[0, 0], color = ref['color'],
                               linestyle = 'none', marker = 'x')
                ref['n'].plot_s_db(0, 0, ax = axs[0, 0], color = ref['color'])
                res.plot_s_db(0, 0, ax = axs2[0, 0], linestyle = 'dashed',
                              color = ref['color'])

                line.plot_s_deg(0, 0, ax = axs[0, 1], color = ref['color'],
                               linestyle = 'none', marker = 'x')
                ref['n'].plot_s_deg(0, 0, ax = axs[0, 1], color = ref['color'])
                res.plot_s_deg(0, 0, ax = axs2[0, 1], linestyle = 'dashed',
                              color = ref['color'])

                line.plot_s_db(1, 0, ax = axs[1, 0], color = ref['color'],
                               linestyle = 'none', marker = 'x')
                ref['n'].plot_s_db(1, 0, ax = axs[1, 0], color = ref['color'])
                res.plot_s_db(1, 0, ax = axs2[1, 0], linestyle = 'dashed',
                              color = ref['color'])

                line.plot_s_deg(1, 0, ax = axs[1, 1], color = ref['color'],
                               linestyle = 'none', marker = 'x')
                ref['n'].plot_s_deg(1, 0, ax = axs[1, 1], color = ref['color'])
                res.plot_s_deg(1, 0, ax = axs2[1, 1], linestyle = 'dashed',
                              color = ref['color'])


        if self.verbose:
            axs[1, 0].legend(prop={'size': 6})
            axs[0, 0].get_legend().remove()
            axs[0, 1].get_legend().remove()
            axs[1, 1].get_legend().remove()
            fig.tight_layout()

            axs2[1, 0].legend(prop={'size': 6})
            axs2[0, 0].get_legend().remove()
            axs2[0, 1].get_legend().remove()
            axs2[1, 1].get_legend().remove()
            fig2.tight_layout()

    def test_Z0(self):
        """
        Test the CPW Characteristic Impedances

        Values from http://wcalc.sourceforge.net/cgi-bin/coplanar.cgi
        """
        # values from http://wcalc.sourceforge.net/cgi-bin/coplanar.cgi
        assert_array_almost_equal(self.cpw1.Z0, 77.93, decimal=2)

    def test_ep_reff(self):
        """
        Test the effective permittivity of CPW
        """
        # values from https://www.microwaves101.com/calculators/864-coplanar-waveguide-calculator
        assert_array_almost_equal(self.cpw1.ep_reff, 2.39, decimal=2)
        assert_array_almost_equal(self.cpw2.ep_reff, 6.94, decimal=2)

    def test_Z0_vs_f(self):
        """
        Test the CPW Characteristic Impedance vs frequency.

        Reference data comes from Qucs Documentation (Fig 12.2)
        """
        w_over_s_qucs, Z0_qucs = npy.loadtxt(
            os.path.join(self.data_dir_qucs, 'cpw_qucs_ep_r9dot5.csv'),
            delimiter=';', unpack=True)

        w = 1
        Z0 = []
        for w_o_s in w_over_s_qucs:
            # simulate infinite thickness by providing h >> w
            _cpw = CPW(frequency=self.freq[0], w=w, s=w/w_o_s, h=1e9, ep_r=9.5)
            Z0.append(_cpw.Z0[0].real)

        # all to a 3% relative difference
        # this is quite a large discrepancy, but I extracted the ref values from the plot
        # one could do better eventually by extracting values from Qucs directly
        rel_diff = (Z0_qucs-npy.array(Z0))/Z0_qucs
        self.assertTrue(npy.all(npy.abs(rel_diff) < 0.03))

    def test_alpha_warning(self):
        """
        Test if alpha_conductor warns when t < 3 * skin_depth
        """
        # cpw line on 1.5mm FR-4 substrate
        freq = Frequency(1, 1, 1, 'MHz')
        with self.assertWarns(RuntimeWarning) as context:
            cpw = CPW(frequency = freq, z0 = 50., w = 3.0e-3, s = 0.3e-3, t = 35e-6,
                       ep_r = 4.5, rho = 1.7e-8)

            with pytest.warns(FutureWarning, match="`embed` will be deprecated"):
                line = cpw.line(d = 25e-3, unit = 'm', embed = True, z0 = cpw.Z0)

    def test_zero_thickness(self):
        """
        Test if alpha_conductor is nullified when thikness = 0. or None
        """
        assert_array_almost_equal(self.cpw4.alpha_conductor, 0.00, decimal=6)
        assert_array_almost_equal(self.cpw5.alpha_conductor, 0.00, decimal=6)

if __name__ == "__main__":
    # Launch all tests
    run_module_suite()<|MERGE_RESOLUTION|>--- conflicted
+++ resolved
@@ -37,13 +37,8 @@
         self.cpw4 = CPW(frequency = self.freq, w = 3.0e-3, s = 0.3e-3,
                         t = None, ep_r = 4.5, rho = None,  z0_port = 50.)
         self.cpw5 = CPW(frequency = self.freq, w = 3.0e-3, s = 0.3e-3,
-<<<<<<< HEAD
                         t = 0., ep_r = 4.5, rho = None, z0_port = 50.)
         
-=======
-                        t = 0., ep_r = 4.5, rho = None, z0 = 50.)
-
->>>>>>> f9928fec
         # more newtorks to test against Qucs with air or metal backing
         self.ref_qucs = [
             {'has_metal_backside': True, 'w': 1.6e-3, 's': 0.3e-3, 't': 35e-6,
